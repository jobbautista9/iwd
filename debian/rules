#!/usr/bin/make -f

export DEB_BUILD_MAINT_OPTIONS = hardening=+all

%:
	dh $@

override_dh_auto_test:
	# testsuite doesn't pass on buildds, possibly because of
	# too old kernel?! Make it non-fatal for now...
	dh_auto_test || true

<<<<<<< HEAD
override_dh_auto_configure:
	dh_auto_configure -- --disable-systemd-service
=======
override_dh_installsystemd:
	dh_installsystemd --no-enable --no-start --no-stop-on-upgrade
>>>>>>> 78f2fc4f
<|MERGE_RESOLUTION|>--- conflicted
+++ resolved
@@ -10,10 +10,9 @@
 	# too old kernel?! Make it non-fatal for now...
 	dh_auto_test || true
 
-<<<<<<< HEAD
+
 override_dh_auto_configure:
 	dh_auto_configure -- --disable-systemd-service
-=======
+
 override_dh_installsystemd:
-	dh_installsystemd --no-enable --no-start --no-stop-on-upgrade
->>>>>>> 78f2fc4f
+	dh_installsystemd --no-enable --no-start --no-stop-on-upgrade