--- conflicted
+++ resolved
@@ -1,10 +1,9 @@
-<<<<<<< HEAD
-iwd (1.12-1+devuan1) unstable; urgency=medium
+iwd (1.13-1+devuan1) experimental; urgency=medium
 
   * New release from Debian upstream.
 
- -- Job Bautista <jobbautista9@protonmail.com>  Sat, 27 Mar 2021 17:32:23 +0800
-=======
+ -- Job Bautista <jobbautista9@protonmail.com>  Thu, 01 Apr 2021 11:34:11 +0800
+
 iwd (1.13-1) experimental; urgency=medium
 
   [ upstream ]
@@ -12,7 +11,12 @@
     closes: bug#986181, thanks to Job Bautista
 
  -- Jonas Smedegaard <dr@jones.dk>  Thu, 01 Apr 2021 00:03:01 +0200
->>>>>>> 13b22768
+
+iwd (1.12-1+devuan1) unstable; urgency=medium
+
+  * New release from Debian upstream.
+
+ -- Job Bautista <jobbautista9@protonmail.com>  Sat, 27 Mar 2021 17:32:23 +0800
 
 iwd (1.12-1) unstable; urgency=medium
 
