--- conflicted
+++ resolved
@@ -1,7 +1,7 @@
 Source: iwd
 Section: net
 Priority: optional
-<<<<<<< HEAD
+
 Origin: Devuan
 Maintainer: Job Bautista <jobbautista9@protonmail.com>
 Build-Depends: debhelper-compat (= 12),
@@ -9,23 +9,10 @@
                libdbus-1-dev,
                openssl <!nocheck>,
                python3-docutils <!nodoc>,
-Standards-Version: 4.2.1
+Standards-Version: 4.5.1
 Vcs-Git: https://git.devuan.org/devuan/iwd.git
 Vcs-Browser: https://git.devuan.org/devuan/iwd
-=======
-Maintainer: Jonas Smedegaard <dr@jones.dk>
-Build-Depends:
- debhelper-compat (= 13),
- libdbus-1-dev,
- libreadline-dev,
- openssl <!nocheck>,
- python3-docutils <!nodoc>,
- systemd,
-Standards-Version: 4.5.1
-Vcs-Git: https://salsa.debian.org/debian/iwd.git
-Vcs-Browser: https://salsa.debian.org/debian/iwd
 Rules-Requires-Root: no
->>>>>>> d5505d03
 
 Package: iwd
 Architecture: linux-any
