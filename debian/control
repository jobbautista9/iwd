--- conflicted
+++ resolved
@@ -1,12 +1,8 @@
 Source: iwd
 Section: net
 Priority: optional
-<<<<<<< HEAD
 Origin: Devuan
 Maintainer: Job Bautista <jobbautista9@protonmail.com>
-=======
-Maintainer: Debian QA Group <packages@qa.debian.org>
->>>>>>> 78f2fc4f
 Build-Depends: debhelper-compat (= 12),
                libreadline-dev,
                libdbus-1-dev,
